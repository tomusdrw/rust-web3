--- conflicted
+++ resolved
@@ -16,18 +16,13 @@
   // Deploying a contract
   let contract = Contract::deploy(web3.eth(), include_bytes!("../src/contract/res/token.json")).unwrap()
       .confirmations(4)
-<<<<<<< HEAD
       .options(Options::with(|opt| opt.value = Some(5.into())))
-      .execute(bytecode, (U256::from(1_000_000), "My Token".to_owned(), 3u64, "MT".to_owned()), my_account)
-=======
-      .options(Options::with(|mut opt| opt.gas = Some(5_000_000.into())))
       .execute(bytecode, (
           U256::from(1_000_000),
           "My Token".to_owned(),
           3u64,
           "MT".to_owned()
       ), my_account)
->>>>>>> 812e9201
       .expect("Correct parameters are passed to the constructor.")
       .wait()
       .unwrap();
