--- conflicted
+++ resolved
@@ -20,7 +20,7 @@
       .wait()
       .unwrap();
 
-  let result = contract.query("balanceOf", (my_account, ), None, Options::default());
+  let result = contract.query("balanceOf", (my_account, ), None, Options::default(), None);
   let balance_of: U256 = result.wait().unwrap();
   assert_eq!(balance_of, 1_000_000.into());
 
@@ -32,11 +32,7 @@
     include_bytes!("../src/contract/res/token.json")
   ).unwrap();
 
-<<<<<<< HEAD
-  let result = contract.query("balanceOf", (my_account, ), None, Options::default());
-=======
-  let result = contract.query("balanceOf", (Address::from(10), ), None, Options::default(), None);
->>>>>>> 0e9a201e
+  let result = contract.query("balanceOf", (my_account, ), None, Options::default(), None);
   let balance_of: U256 = result.wait().unwrap();
   assert_eq!(balance_of, 1_000_000.into());
 }