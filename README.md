# rust-web3

Ethereum JSON-RPC multi-transport client.
Rust implementation of Web3.js library.

[![Build Status][travis-image]][travis-url]

[travis-image]: https://travis-ci.org/tomusdrw/rust-web3.svg?branch=master
[travis-url]: https://travis-ci.org/tomusdrw/rust-web3

[Documentation](http://tomusdrw.github.io/rust-web3/index.html)

## Usage

First, add this to your `Cargo.toml`:

```toml
[dependencies]
web3 = { git = "https://github.com/tomusdrw/rust-web3" }
```

Next, add this to your crate:

```rust
extern crate web3;
```

## Examples
```rust
extern crate web3;

use web3::futures::Future;

fn main() {
  let (_eloop, transport) = web3::transports::Http::new("http://localhost:8545").unwrap();
  let web3 = web3::Web3::new(transport);
  let accounts = web3.eth().accounts().wait().unwrap();

  println!("Accounts: {:?}", accounts);
}
```

If you want to deploy smart contracts you have written you can do something like this (make sure you have the solidity compiler installed):

`solc -o build --bin --abi contracts/*.sol`

The solidity compiler is generating the binary and abi code for the smart contracts in a directory called contracts and is being output to a directory called build.

For more see [examples folder](./examples).

## General
- [ ] More flexible API (accept `Into<X>`)
- [x] Contract calls (ABI encoding; `debris/ethabi`)
- [X] Batch Requests

## Transports
- [x] HTTP transport
- [x] IPC transport
- [x] WebSockets transport

## Types
- [x] Types for `U256,H256,Address(H160)`
- [x] Index type (numeric, encoded to hex)
- [x] Transaction type (`Transaction` from Parity)
- [x] Transaction receipt type (`TransactionReceipt` from Parity)
- [x] Block type (`RichBlock` from Parity)
- [x] Work type (`Work` from Parity)
- [X] Syncing type (`SyncStats` from Parity)

## APIs
- [x] Eth: `eth_*`
- [x] Eth filters: `eth_*`
- [x] Eth pubsub: `eth_*`
- [x] `net_*`
- [x] `web3_*`
- [x] `personal_*`
- [ ] `traces_*`

### Parity-specific APIs
- [ ] Parity read-only: `parity_*`
- [ ] Parity accounts: `parity_*` (partially implemented)
<<<<<<< HEAD
- [ ] Parity set: `parity_*`
=======
- [x] Parity set: `parity_*`
>>>>>>> 21cb38c7
- [ ] `signer_*`

- [x] Own APIs (Extendable)
```rust
let web3 = Web3::new(transport);
web3.api::<CustomNamespace>().custom_method().wait().unwrap()
```

# Installation on Windows

Currently, Windows does not support IPC, which is enabled in the library by default.
To complile, you need to disable IPC feature:
```
web3 = { version = "0.1.0", default-features = false, features = ["http"] }
```<|MERGE_RESOLUTION|>--- conflicted
+++ resolved
@@ -79,11 +79,8 @@
 ### Parity-specific APIs
 - [ ] Parity read-only: `parity_*`
 - [ ] Parity accounts: `parity_*` (partially implemented)
-<<<<<<< HEAD
 - [ ] Parity set: `parity_*`
-=======
 - [x] Parity set: `parity_*`
->>>>>>> 21cb38c7
 - [ ] `signer_*`
 
 - [x] Own APIs (Extendable)
