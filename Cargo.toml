[package]
name = "web3"
version = "0.20.0"
description = "Ethereum JSON-RPC client."
homepage = "https://github.com/tomusdrw/rust-web3"
repository = "https://github.com/tomusdrw/rust-web3"
documentation = "https://docs.rs/web3"
license = "MIT"
keywords = ["jsonrpc", "web3", "ethereum", "rpc", "client"]
authors = ["Tomasz Drwięga <tomasz@parity.io>"]
readme = "README.md"
edition = "2018"

[dependencies]
arrayvec = "0.7.1"
derive_more = "0.99.1"
ethabi = "18.0.0"
ethereum-types = "0.14.1"
futures = "0.3.5"
futures-timer = "3.0.2"
hex = "0.4"
idna = "1.0"
jsonrpc-core = "18.0.0"
log = "0.4.6"
parking_lot = "0.12.0"
rlp = "0.5"
serde = { version = "1.0.90", features = ["derive"] }
serde_json = "1.0.39"
tiny-keccak = { version = "2.0.1", features = ["keccak"] }
pin-project = "1.0"
# Optional deps
secp256k1 = { version = "0.29", features = ["recovery"], optional = true }
once_cell = { version = "1.8.0", optional = true }

## HTTP
base64 = { version = "0.22", optional = true }
bytes = { version = "1.0", optional = true }
reqwest = { version = "0.12", optional = true, default-features = false, features = ["json"] }
headers = { version = "0.4", optional = true }
## WS
# async-native-tls = { git = "https://github.com/async-email/async-native-tls.git", rev = "b5b5562d6cea77f913d4cbe448058c031833bf17", optional = true, default-features = false }
# Temporarily use forked version released to crates.io
async-native-tls = { package = "web3-async-native-tls", version = "0.4", optional = true, default-features = false }
tokio-rustls = { version = "0.26", optional = true }
rustls-pki-types = { version = "1", optional = true }
webpki-roots = { version = "0.26", optional = true }
async-std = { version = "1.6", optional = true }
tokio = { version = "1.0", optional = true, features = ["full"] }
tokio-stream = { version = "0.1", optional = true }
tokio-util = { version = "0.7", optional = true, features = ["compat", "io"] }
soketto = { version = "0.8.0", optional = true }
## Shared (WS, HTTP)
url = { version = "2.1", optional = true }
## EIP-1193
js-sys = { version = "0.3.77", optional = true }
### This is a transitive dependency, only here so we can turn on its wasm_bindgen feature
getrandom = { version = "0.2", features = ["js"], optional = true }
rand = { version = "0.8.1", optional = true }
serde-wasm-bindgen = { version = "0.6.0", optional = true }
wasm-bindgen = { version = "0.2.100", optional = true }
wasm-bindgen-futures = { version = "0.4.50", optional = true }

[dev-dependencies]
# For examples
env_logger = "0.11"
hex-literal = "0.4"
wasm-bindgen-test = "0.3.50"

[target.'cfg(not(target_arch = "wasm32"))'.dev-dependencies]
<<<<<<< HEAD
hyper = { version = "1.4", default-features = false, features = ["server"] }
=======
hyper = { version = "1", default-features = false, features = ["server"] }
hyper-util = { version = "0.1", features = ["full"] }
http-body-util = "0.1"
>>>>>>> 8b5deb7a
tokio = { version = "1.0", features = ["full"] }
tokio-stream = { version = "0.1", features = ["net"] }

[features]
default = ["http-tls", "signing", "ws-tls-tokio", "ipc-tokio"]
wasm = ["futures-timer/wasm-bindgen", "getrandom", "js-sys", "rand", "serde-wasm-bindgen", "wasm-bindgen", "wasm-bindgen-futures"]
eip-1193 = ["wasm"]
_http_base = ["reqwest", "bytes", "url", "base64"]
http = ["_http_base"]
http-tls = ["http", "reqwest/default-tls"]
http-native-tls = ["http", "reqwest/native-tls"]
http-rustls-tls = ["http", "reqwest/rustls-tls"]
signing = ["secp256k1", "once_cell"]
ws-tokio = ["soketto", "url", "tokio", "tokio-util", "headers"]
ws-async-std = ["soketto", "url", "async-std", "headers"]
ws-tls-tokio = ["async-native-tls", "async-native-tls/runtime-tokio", "ws-tokio"]
ws-rustls-tokio = ["tokio-rustls", "webpki-roots", "rustls-pki-types", "ws-tokio"]
ws-tls-async-std = ["async-native-tls", "async-native-tls/runtime-async-std", "ws-async-std"]
ipc-tokio = ["tokio", "tokio-stream", "tokio-util"]
arbitrary_precision = ["serde_json/arbitrary_precision", "jsonrpc-core/arbitrary_precision"]
test = []
allow-missing-fields = []

[workspace]<|MERGE_RESOLUTION|>--- conflicted
+++ resolved
@@ -67,13 +67,9 @@
 wasm-bindgen-test = "0.3.50"
 
 [target.'cfg(not(target_arch = "wasm32"))'.dev-dependencies]
-<<<<<<< HEAD
 hyper = { version = "1.4", default-features = false, features = ["server"] }
-=======
-hyper = { version = "1", default-features = false, features = ["server"] }
 hyper-util = { version = "0.1", features = ["full"] }
 http-body-util = "0.1"
->>>>>>> 8b5deb7a
 tokio = { version = "1.0", features = ["full"] }
 tokio-stream = { version = "0.1", features = ["net"] }
 
