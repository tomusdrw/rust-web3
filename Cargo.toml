--- conflicted
+++ resolved
@@ -1,10 +1,6 @@
 [package]
 name = "web3"
-<<<<<<< HEAD
-version = "0.0.5"
-=======
 version = "0.2.0"
->>>>>>> 48dfad72
 description = "Ethereum JSON-RPC client."
 homepage = "https://github.com/tomusdrw/rust-web3"
 repository = "https://github.com/tomusdrw/rust-web3"
