--- conflicted
+++ resolved
@@ -1,10 +1,6 @@
 [package]
 name = "web3"
-<<<<<<< HEAD
 version = "0.19.0"
-=======
-version = "0.19.1"
->>>>>>> d49ad4f1
 description = "Ethereum JSON-RPC client."
 homepage = "https://github.com/tomusdrw/rust-web3"
 repository = "https://github.com/tomusdrw/rust-web3"
@@ -18,13 +14,8 @@
 [dependencies]
 arrayvec = "0.7.1"
 derive_more = "0.99.1"
-<<<<<<< HEAD
 ethabi = "18.0.0"
 ethereum-types = "0.14.1"
-=======
-ethabi = "17.0.0"
-ethereum-types = "0.13.0"
->>>>>>> d49ad4f1
 futures = "0.3.5"
 futures-timer = "3.0.2"
 hex = "0.4"
