--- conflicted
+++ resolved
@@ -19,12 +19,8 @@
 futures = "0.3.5"
 futures-timer = "3.0.2"
 hex = "0.4"
-<<<<<<< HEAD
 idna = "0.2"
-jsonrpc-core = "17.0.0"
-=======
 jsonrpc-core = "18.0.0"
->>>>>>> 2e2d1dfa
 log = "0.4.6"
 parking_lot = "0.11.0"
 rlp = "0.5"
