//! `Eth` namespace, filters.

use futures::{stream, Stream, TryStreamExt};
use futures_timer::Delay;
use serde::de::DeserializeOwned;
use std::marker::PhantomData;
use std::time::Duration;
use std::{fmt, vec};

use crate::api::Namespace;
use crate::helpers;
use crate::types::{Filter, Log, H256};
use crate::{error, rpc, Transport};

fn filter_stream<T: Transport, I: DeserializeOwned>(
    base: BaseFilter<T, I>,
    poll_interval: Duration,
) -> impl Stream<Item = error::Result<I>> {
    let id = helpers::serialize(&base.id);
    stream::unfold((base, id), move |state| async move {
        let (base, id) = state;
        Delay::new(poll_interval).await;
        let response = base.transport.execute("eth_getFilterChanges", vec![id.clone()]).await;
        let items: error::Result<Option<Vec<I>>> = response.and_then(helpers::decode);
        let items = items.map(Option::unwrap_or_default);
        Some((items, (base, id)))
    })
    // map I to Result<I> even though it is always Ok so that try_flatten works
    .map_ok(|items| stream::iter(items.into_iter().map(Ok)))
    .try_flatten()
    .into_stream()
}

/// Specifies filter items and constructor method.
trait FilterInterface {
    /// Filter item type
    type Output;

    /// Name of method used to construct the filter
    fn constructor() -> &'static str;
}

/// Logs Filter
#[derive(Debug)]
struct LogsFilter;

impl FilterInterface for LogsFilter {
    type Output = Log;

    fn constructor() -> &'static str {
        "eth_newFilter"
    }
}

/// New blocks hashes filter.
#[derive(Debug)]
struct BlocksFilter;

impl FilterInterface for BlocksFilter {
    type Output = H256;

    fn constructor() -> &'static str {
        "eth_newBlockFilter"
    }
}

/// New Pending Transactions Filter
#[derive(Debug)]
struct PendingTransactionsFilter;

impl FilterInterface for PendingTransactionsFilter {
    type Output = H256;

    fn constructor() -> &'static str {
        "eth_newPendingTransactionFilter"
    }
}

/// Base filter handle.
/// Uninstall filter on drop.
/// Allows to poll the filter.
pub struct BaseFilter<T: Transport, I> {
    // TODO [ToDr] Workaround for ganache returning 0x03 instead of 0x3
    id: String,
    transport: T,
    item: PhantomData<I>,
}

impl<T: Transport, I: 'static> fmt::Debug for BaseFilter<T, I> {
    fn fmt(&self, fmt: &mut fmt::Formatter) -> fmt::Result {
        fmt.debug_struct("BaseFilter")
            .field("id", &self.id)
            .field("transport", &self.transport)
            .field("item", &std::any::TypeId::of::<I>())
            .finish()
    }
}

impl<T: Transport, I> Clone for BaseFilter<T, I> {
    fn clone(&self) -> Self {
        BaseFilter {
            id: self.id.clone(),
            transport: self.transport.clone(),
            item: PhantomData::default(),
        }
    }
}

impl<T: Transport, I> BaseFilter<T, I> {
    /// Uninstalls the filter
    pub async fn uninstall(self) -> error::Result<bool>
    where
        Self: Sized,
    {
        let id = helpers::serialize(&self.id);
        let response = self.transport.execute("eth_uninstallFilter", vec![id]).await?;
        helpers::decode(response)
    }

    /// Borrows the transport.
    pub fn transport(&self) -> &T {
        &self.transport
    }
}

impl<T: Transport, I: DeserializeOwned> BaseFilter<T, I> {
    /// Polls this filter for changes.
    /// Will return logs that happened after previous poll.
    pub async fn poll(&self) -> error::Result<Option<Vec<I>>> {
        let id = helpers::serialize(&self.id);
        let response = self.transport.execute("eth_getFilterChanges", vec![id]).await?;
        helpers::decode(response)
    }

    /// Returns the stream of items which automatically polls the server
    pub fn stream(self, poll_interval: Duration) -> impl Stream<Item = error::Result<I>> {
        filter_stream(self, poll_interval)
    }
}

impl<T: Transport> BaseFilter<T, Log> {
    /// Returns future with all logs matching given filter
    pub async fn logs(&self) -> error::Result<Vec<Log>> {
        let id = helpers::serialize(&self.id);
        let response = self.transport.execute("eth_getFilterLogs", vec![id]).await?;
        helpers::decode(response)
    }
}

/// Should be used to create new filter future
async fn create_filter<T: Transport, F: FilterInterface>(
    transport: T,
    arg: Vec<rpc::Value>,
) -> error::Result<BaseFilter<T, F::Output>> {
    let response = transport.execute(F::constructor(), arg).await?;
    let id = helpers::decode(response)?;
    Ok(BaseFilter {
        id,
        transport,
        item: PhantomData,
    })
}

/// `Eth` namespace, filters
#[derive(Debug, Clone)]
pub struct EthFilter<T> {
    transport: T,
}

impl<T: Transport> Namespace<T> for EthFilter<T> {
    fn new(transport: T) -> Self
    where
        Self: Sized,
    {
        EthFilter { transport }
    }

    fn transport(&self) -> &T {
        &self.transport
    }
}

impl<T: Transport> EthFilter<T> {
    /// Installs a new logs filter.
    pub async fn create_logs_filter(self, filter: Filter) -> error::Result<BaseFilter<T, Log>> {
        let f = helpers::serialize(&filter);
        create_filter::<_, LogsFilter>(self.transport, vec![f]).await
    }

    /// Installs a new block filter.
    pub async fn create_blocks_filter(self) -> error::Result<BaseFilter<T, H256>> {
        create_filter::<_, BlocksFilter>(self.transport, vec![]).await
    }

    /// Installs a new pending transactions filter.
    pub async fn create_pending_transactions_filter(self) -> error::Result<BaseFilter<T, H256>> {
        create_filter::<_, PendingTransactionsFilter>(self.transport, vec![]).await
    }
}

#[cfg(test)]
mod tests {
    use super::EthFilter;
    use crate::api::Namespace;
<<<<<<< HEAD
    use crate::transports::test::TestTransport;
=======
    use crate::helpers::tests::TestTransport;
    use crate::rpc::Value;
>>>>>>> c48edc1f
    use crate::types::{Address, Bytes, FilterBuilder, Log, H256};
    use futures::stream::StreamExt;
    use std::time::Duration;

    #[test]
    fn logs_filter() {
        // given
        let mut transport = TestTransport::default();
        transport.set_response(Value::String("0x123".into()));
        {
            let eth = EthFilter::new(&transport);

            // when
            let filter = FilterBuilder::default().limit(10).build();
            let filter = futures::executor::block_on(eth.create_logs_filter(filter)).unwrap();
            assert_eq!(filter.id, "0x123".to_owned());
        };

        // then
        transport.assert_request("eth_newFilter", &[r#"{"limit":10}"#.into()]);
        transport.assert_no_more_requests();
    }

    #[test]
    fn logs_filter_get_logs() {
        // given
        let log = Log {
            address: Address::from_low_u64_be(1),
            topics: vec![],
            data: Bytes(vec![]),
            block_hash: Some(H256::from_low_u64_be(2)),
            block_number: Some(1.into()),
            transaction_hash: Some(H256::from_low_u64_be(3)),
            transaction_index: Some(0.into()),
            log_index: Some(0.into()),
            transaction_log_index: Some(0.into()),
            log_type: Some("mined".into()),
            removed: None,
        };

        let mut transport = TestTransport::default();
        transport.set_response(Value::String("0x123".into()));
        transport.add_response(Value::Array(vec![serde_json::to_value(&log).unwrap()]));
        let result = {
            let eth = EthFilter::new(&transport);

            // when
            let filter = FilterBuilder::default()
                .topics(None, Some(vec![H256::from_low_u64_be(2)]), None, None)
                .build();
            let filter = futures::executor::block_on(eth.create_logs_filter(filter)).unwrap();
            assert_eq!(filter.id, "0x123".to_owned());
            futures::executor::block_on(filter.logs())
        };

        // then
        assert_eq!(result, Ok(vec![log]));
        transport.assert_request(
            "eth_newFilter",
            &[r#"{"topics":[null,"0x0000000000000000000000000000000000000000000000000000000000000002"]}"#.into()],
        );
        transport.assert_request("eth_getFilterLogs", &[r#""0x123""#.into()]);
        transport.assert_no_more_requests();
    }

    #[test]
    fn logs_filter_poll() {
        // given
        let log = Log {
            address: Address::from_low_u64_be(1),
            topics: vec![],
            data: Bytes(vec![]),
            block_hash: Some(H256::from_low_u64_be(2)),
            block_number: Some(1.into()),
            transaction_hash: Some(H256::from_low_u64_be(3)),
            transaction_index: Some(0.into()),
            log_index: Some(0.into()),
            transaction_log_index: Some(0.into()),
            log_type: Some("mined".into()),
            removed: None,
        };

        let mut transport = TestTransport::default();
        transport.set_response(Value::String("0x123".into()));
        transport.add_response(Value::Array(vec![serde_json::to_value(&log).unwrap()]));
        let result = {
            let eth = EthFilter::new(&transport);

            // when
            let filter = FilterBuilder::default()
                .address(vec![Address::from_low_u64_be(2)])
                .build();
            let filter = futures::executor::block_on(eth.create_logs_filter(filter)).unwrap();
            assert_eq!(filter.id, "0x123".to_owned());
            futures::executor::block_on(filter.poll())
        };

        // then
        assert_eq!(result, Ok(Some(vec![log])));
        transport.assert_request(
            "eth_newFilter",
            &[r#"{"address":"0x0000000000000000000000000000000000000002"}"#.into()],
        );
        transport.assert_request("eth_getFilterChanges", &[r#""0x123""#.into()]);
        transport.assert_no_more_requests();
    }

    #[test]
    fn blocks_filter() {
        // given
        let mut transport = TestTransport::default();
        transport.set_response(Value::String("0x123".into()));
        {
            let eth = EthFilter::new(&transport);

            // when
            let filter = futures::executor::block_on(eth.create_blocks_filter()).unwrap();
            assert_eq!(filter.id, "0x123".to_owned());
        };

        // then
        transport.assert_request("eth_newBlockFilter", &[]);
        transport.assert_no_more_requests();
    }

    #[test]
    fn blocks_filter_poll() {
        // given
        let mut transport = TestTransport::default();
        transport.set_response(Value::String("0x123".into()));
        transport.add_response(Value::Array(vec![Value::String(
            r#"0x0000000000000000000000000000000000000000000000000000000000000456"#.into(),
        )]));
        let result = {
            let eth = EthFilter::new(&transport);

            // when
            let filter = futures::executor::block_on(eth.create_blocks_filter()).unwrap();
            assert_eq!(filter.id, "0x123".to_owned());
            futures::executor::block_on(filter.poll())
        };

        // then
        assert_eq!(result, Ok(Some(vec![H256::from_low_u64_be(0x456)])));
        transport.assert_request("eth_newBlockFilter", &[]);
        transport.assert_request("eth_getFilterChanges", &[r#""0x123""#.into()]);
        transport.assert_no_more_requests();
    }

    #[test]
    fn blocks_filter_stream() {
        // given
        let mut transport = TestTransport::default();
        transport.set_response(Value::String("0x123".into()));
        transport.add_response(Value::Array(vec![Value::String(
            r#"0x0000000000000000000000000000000000000000000000000000000000000456"#.into(),
        )]));
        transport.add_response(Value::Array(vec![
            Value::String(r#"0x0000000000000000000000000000000000000000000000000000000000000457"#.into()),
            Value::String(r#"0x0000000000000000000000000000000000000000000000000000000000000458"#.into()),
        ]));
        transport.add_response(Value::Array(vec![Value::String(
            r#"0x0000000000000000000000000000000000000000000000000000000000000459"#.into(),
        )]));
        let result: Vec<_> = {
            let eth = EthFilter::new(&transport);

            // when
            let filter = futures::executor::block_on(eth.create_blocks_filter()).unwrap();
            futures::executor::block_on_stream(filter.stream(Duration::from_secs(0)).boxed_local())
                .take(4)
                .collect()
        };

        // then
        assert_eq!(
            result,
            [0x456, 0x457, 0x458, 0x459]
                .iter()
                .copied()
                .map(H256::from_low_u64_be)
                .map(Ok)
                .collect::<Vec<_>>()
        );
        transport.assert_request("eth_newBlockFilter", &[]);
        transport.assert_request("eth_getFilterChanges", &[r#""0x123""#.into()]);
        transport.assert_request("eth_getFilterChanges", &[r#""0x123""#.into()]);
        transport.assert_request("eth_getFilterChanges", &[r#""0x123""#.into()]);
    }

    #[test]
    fn pending_transactions_filter() {
        // given
        let mut transport = TestTransport::default();
        transport.set_response(Value::String("0x123".into()));
        {
            let eth = EthFilter::new(&transport);

            // when
            let filter = futures::executor::block_on(eth.create_pending_transactions_filter()).unwrap();
            assert_eq!(filter.id, "0x123".to_owned());
        };

        // then
        transport.assert_request("eth_newPendingTransactionFilter", &[]);
        transport.assert_no_more_requests();
    }

    #[test]
    fn create_pending_transactions_filter_poll() {
        // given
        let mut transport = TestTransport::default();
        transport.set_response(Value::String("0x123".into()));
        transport.add_response(Value::Array(vec![Value::String(
            r#"0x0000000000000000000000000000000000000000000000000000000000000456"#.into(),
        )]));
        let result = {
            let eth = EthFilter::new(&transport);

            // when
            let filter = futures::executor::block_on(eth.create_pending_transactions_filter()).unwrap();
            assert_eq!(filter.id, "0x123".to_owned());
            futures::executor::block_on(filter.poll())
        };

        // then
        assert_eq!(result, Ok(Some(vec![H256::from_low_u64_be(0x456)])));
        transport.assert_request("eth_newPendingTransactionFilter", &[]);
        transport.assert_request("eth_getFilterChanges", &[r#""0x123""#.into()]);
        transport.assert_no_more_requests();
    }
}<|MERGE_RESOLUTION|>--- conflicted
+++ resolved
@@ -202,12 +202,8 @@
 mod tests {
     use super::EthFilter;
     use crate::api::Namespace;
-<<<<<<< HEAD
     use crate::transports::test::TestTransport;
-=======
-    use crate::helpers::tests::TestTransport;
     use crate::rpc::Value;
->>>>>>> c48edc1f
     use crate::types::{Address, Bytes, FilterBuilder, Log, H256};
     use futures::stream::StreamExt;
     use std::time::Duration;
