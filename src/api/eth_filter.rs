//! `Eth` namespace, filters.


use std::marker::PhantomData;
use std::time::Duration;
use serde::de::DeserializeOwned;
use tokio_timer::Timer;
use futures::{Poll, Future, Stream, stream};

<<<<<<< HEAD
use api::{Namespace};
=======
use api::Namespace;
>>>>>>> 5cb62a4d
use helpers::{self, CallResult};
use types::{Filter, H256, Log, U256};
use {Transport, Error, rpc};

/// Specifies filter items and constructor method.
trait FilterInterface {
  /// Filter item type
  type Item;

  /// Name of method used to construct the filter
  fn constructor() -> &'static str;
}

/// Logs Filter
struct LogsFilter;

impl FilterInterface for LogsFilter {
  type Item = Log;

  fn constructor() -> &'static str {
    "eth_newFilter"
  }
}

/// New blocks hashes filter.
struct BlocksFilter;

impl FilterInterface for BlocksFilter {
  type Item = H256;

  fn constructor() -> &'static str {
    "eth_newBlockFilter"
  }
}

/// New Pending Transactions Filter
struct PendingTransactionsFilter;

impl FilterInterface for PendingTransactionsFilter {
  type Item = H256;

  fn constructor() -> &'static str {
    "eth_newPendingTransactionFilter"
  }
}

/// Base filter handle.
/// Uninstall filter on drop.
/// Allows to poll the filter.
pub struct BaseFilter<T: Transport, I> {
  id: U256,
  transport: T,
  item: PhantomData<I>,
}

impl<T: Transport, I> BaseFilter<T, I> {
  /// Polls this filter for changes.
  /// Will return logs that happened after previous poll.
  pub fn poll(&self) -> CallResult<Option<Vec<I>>, T::Out> {
    let id = helpers::serialize(&self.id);
    CallResult::new(self.transport.execute("eth_getFilterChanges", vec![id]))
  }

  /// Returns the stream of items which automatically polls the server
  pub fn stream<'a>(self, poll_interval: Duration) -> Box<Stream<Item = I, Error = Error> + 'a> where
    T: 'a,
    I: DeserializeOwned + 'a,
  {
    let result = Timer::default().interval(poll_interval)
      .map_err(|_| Error::Unreachable)
<<<<<<< HEAD
      .and_then(move |_| self.poll().map(Option::unwrap_or_default))
=======
      .then(move |_| self.poll().map(Option::unwrap_or_default))
>>>>>>> 5cb62a4d
      .map(|res| res.into_iter().map(Ok).collect::<Vec<Result<_, Error>>>())
      .map(stream::iter)
      .flatten();
    Box::new(result)
  }

  /// Uninstalls the filter
  pub fn uninstall(self) -> CallResult<bool, T::Out> where Self: Sized {
    self.uninstall_internal()
  }

  fn uninstall_internal(&self) -> CallResult<bool, T::Out> {
    let id = helpers::serialize(&self.id);
    CallResult::new(self.transport.execute("eth_uninstallFilter", vec![id]))
  }
}

impl<T: Transport> BaseFilter<T, Log> {
  /// Returns future with all logs matching given filter
  pub fn logs(&self) -> CallResult<Vec<Log>, T::Out> {
    let id = helpers::serialize(&self.id);
    CallResult::new(self.transport.execute("eth_getFilterLogs", vec![id]))
  }
}

impl<T: Transport, I> Drop for BaseFilter<T, I> {
  fn drop(&mut self) {
    let _ = self.uninstall_internal().wait();
  }
}

/// Should be used to create new filter future
fn create_filter<T: Transport, F: FilterInterface>(t: T, arg: Vec<rpc::Value>) -> CreateFilter<T, F::Item> {
  let future = CallResult::new(t.execute(F::constructor(), arg));
  CreateFilter {
    transport: Some(t),
    item: PhantomData,
    future,
  }
}

/// Future which resolves with new filter
pub struct CreateFilter<T: Transport, I> {
  transport: Option<T>,
  item: PhantomData<I>,
  future: CallResult<U256, T::Out>,
}

impl<T, I> Future for CreateFilter<T, I> where
  T: Transport,
{
  type Item = BaseFilter<T, I>;
  type Error = Error;

  fn poll(&mut self) -> Poll<Self::Item, Error> {
    let id = try_ready!(self.future.poll());
    let result = BaseFilter {
      id,
      transport: self.transport.take().expect("future polled after ready; qed"),
      item: PhantomData,
    };
    Ok(result.into())
  }
}

/// `Eth` namespace, filters
pub struct EthFilter<T> {
  transport: T,
}

impl<T: Transport + Clone> Namespace<T> for EthFilter<T> {
  fn new(transport: T) -> Self where Self: Sized {
    EthFilter {
      transport,
    }
  }
}

impl<T: Transport + Clone> EthFilter<T> {
  /// Installs a new logs filter.
  pub fn create_logs_filter(&self, filter: Filter) -> CreateFilter<T, Log> {
    let f = helpers::serialize(&filter);
    create_filter::<_, LogsFilter>(self.transport.clone(), vec![f])
  }

  /// Installs a new block filter.
  pub fn create_blocks_filter(&self) -> CreateFilter<T, H256> {
    create_filter::<_, BlocksFilter>(self.transport.clone(), vec![])
  }

  /// Installs a new pending transactions filter.
  pub fn create_pending_transactions_filter(&self) -> CreateFilter<T, H256> {
    create_filter::<_, PendingTransactionsFilter>(self.transport.clone(), vec![])
  }
}

#[cfg(test)]
mod tests {
  use std::time::Duration;
  use futures::{Future, Stream};
  use serde_json;
  use rpc::Value;

  use api::Namespace;
  use helpers::tests::TestTransport;
  use types::{Bytes, Log, FilterBuilder};

  use super::EthFilter;

  #[test]
  fn logs_filter() {
    // given
    let mut transport = TestTransport::default();
    transport.set_response(Value::String("0x123".into()));
    {
      let eth = EthFilter::new(&transport);

      // when
      let filter = FilterBuilder::default().limit(10).build();
      let filter = eth.create_logs_filter(filter).wait().unwrap();
      assert_eq!(filter.id, 0x123.into());
    };

    // then
    transport.assert_request("eth_newFilter", &[
      r#"{"address":null,"fromBlock":null,"limit":10,"toBlock":null,"topics":null}"#.into()
    ]);
    transport.assert_request("eth_uninstallFilter", &[r#""0x123""#.into()]);
    transport.assert_no_more_requests();
  }

  #[test]
  fn logs_filter_get_logs() {
    // given
    let log = Log {
      address: 1.into(),
      topics: vec![],
      data: Bytes(vec![]),
      block_hash: Some(2.into()),
      block_number: Some(1.into()),
      transaction_hash: Some(3.into()),
      transaction_index: Some(0.into()),
      log_index: Some(0.into()),
      transaction_log_index: Some(0.into()),
      log_type: "mined".to_owned(),
    };

    let mut transport = TestTransport::default();
    transport.set_response(Value::String("0x123".into()));
    transport.add_response(Value::Array(vec![
      serde_json::to_value(&log).unwrap(),
    ]));
    let result = {
      let eth = EthFilter::new(&transport);

      // when
      let filter = FilterBuilder::default().topics(None, Some(vec![2.into()]), None, None).build();
      let filter = eth.create_logs_filter(filter).wait().unwrap();
      assert_eq!(filter.id, 0x123.into());
      filter.logs().wait()
    };

    // then
    assert_eq!(result, Ok(vec![log]));
    transport.assert_request("eth_newFilter", &[
      r#"{"address":null,"fromBlock":null,"limit":null,"toBlock":null,"topics":[null,["0x0000000000000000000000000000000000000000000000000000000000000002"],null,null]}"#.into()
    ]);
    transport.assert_request("eth_getFilterLogs", &[r#""0x123""#.into()]);
    transport.assert_request("eth_uninstallFilter", &[r#""0x123""#.into()]);
    transport.assert_no_more_requests();
  }

  #[test]
  fn logs_filter_poll() {
    // given
    let log = Log {
      address: 1.into(),
      topics: vec![],
      data: Bytes(vec![]),
      block_hash: Some(2.into()),
      block_number: Some(1.into()),
      transaction_hash: Some(3.into()),
      transaction_index: Some(0.into()),
      log_index: Some(0.into()),
      transaction_log_index: Some(0.into()),
      log_type: "mined".to_owned(),
    };

    let mut transport = TestTransport::default();
    transport.set_response(Value::String("0x123".into()));
    transport.add_response(Value::Array(vec![
      serde_json::to_value(&log).unwrap(),
    ]));
    let result = {
      let eth = EthFilter::new(&transport);

      // when
      let filter = FilterBuilder::default().address(vec![2.into()]).build();
      let filter = eth.create_logs_filter(filter).wait().unwrap();
      assert_eq!(filter.id, 0x123.into());
      filter.poll().wait()
    };

    // then
    assert_eq!(result, Ok(Some(vec![log])));
    transport.assert_request("eth_newFilter", &[
      r#"{"address":["0x0000000000000000000000000000000000000002"],"fromBlock":null,"limit":null,"toBlock":null,"topics":null}"#.into()
    ]);
    transport.assert_request("eth_getFilterChanges", &[r#""0x123""#.into()]);
    transport.assert_request("eth_uninstallFilter", &[r#""0x123""#.into()]);
    transport.assert_no_more_requests();
  }

  #[test]
  fn blocks_filter() {
    // given
    let mut transport = TestTransport::default();
    transport.set_response(Value::String("0x123".into()));
    {
      let eth = EthFilter::new(&transport);

      // when
      let filter = eth.create_blocks_filter().wait().unwrap();
      assert_eq!(filter.id, 0x123.into());
    };

    // then
    transport.assert_request("eth_newBlockFilter", &[]);
    transport.assert_request("eth_uninstallFilter", &[r#""0x123""#.into()]);
    transport.assert_no_more_requests();
  }

  #[test]
  fn blocks_filter_poll() {
    // given
    let mut transport = TestTransport::default();
    transport.set_response(Value::String("0x123".into()));
    transport.add_response(Value::Array(vec![
      Value::String(r#"0x0000000000000000000000000000000000000000000000000000000000000456"#.into()),
    ]));
    let result = {
      let eth = EthFilter::new(&transport);

      // when
      let filter = eth.create_blocks_filter().wait().unwrap();
      assert_eq!(filter.id, 0x123.into());
      filter.poll().wait()
    };

    // then
    assert_eq!(result, Ok(Some(vec![0x456.into()])));
    transport.assert_request("eth_newBlockFilter", &[]);
    transport.assert_request("eth_getFilterChanges", &[r#""0x123""#.into()]);
    transport.assert_request("eth_uninstallFilter", &[r#""0x123""#.into()]);
    transport.assert_no_more_requests();
  }

  #[test]
  fn blocks_filter_stream() {
    // given
    let mut transport = TestTransport::default();
    transport.set_response(Value::String("0x123".into()));
    transport.add_response(Value::Array(vec![
      Value::String(r#"0x0000000000000000000000000000000000000000000000000000000000000456"#.into()),
    ]));
    transport.add_response(Value::Array(vec![
      Value::String(r#"0x0000000000000000000000000000000000000000000000000000000000000457"#.into()),
      Value::String(r#"0x0000000000000000000000000000000000000000000000000000000000000458"#.into()),
    ]));
    transport.add_response(Value::Array(vec![
      Value::String(r#"0x0000000000000000000000000000000000000000000000000000000000000459"#.into()),
    ]));
    let result = {
      let eth = EthFilter::new(&transport);

      // when
      let filter = eth.create_blocks_filter().wait().unwrap();
      filter.stream(Duration::from_secs(0)).take(4).collect().wait()
    };

    // then
    assert_eq!(result, Ok(vec![0x456.into(), 0x457.into(), 0x458.into(), 0x459.into()]));
    transport.assert_request("eth_newBlockFilter", &[]);
    transport.assert_request("eth_getFilterChanges", &[r#""0x123""#.into()]);
    transport.assert_request("eth_getFilterChanges", &[r#""0x123""#.into()]);
    transport.assert_request("eth_getFilterChanges", &[r#""0x123""#.into()]);
    transport.assert_request("eth_uninstallFilter", &[r#""0x123""#.into()]);
  }

  #[test]
  fn pending_transactions_filter() {
    // given
    let mut transport = TestTransport::default();
    transport.set_response(Value::String("0x123".into()));
    {
      let eth = EthFilter::new(&transport);

      // when
      let filter = eth.create_pending_transactions_filter().wait().unwrap();
      assert_eq!(filter.id, 0x123.into());
    };

    // then
    transport.assert_request("eth_newPendingTransactionFilter", &[]);
    transport.assert_request("eth_uninstallFilter", &[r#""0x123""#.into()]);
    transport.assert_no_more_requests();
  }

  #[test]
  fn create_pending_transactions_filter_poll() {
    // given
    let mut transport = TestTransport::default();
    transport.set_response(Value::String("0x123".into()));
    transport.add_response(Value::Array(vec![
      Value::String(r#"0x0000000000000000000000000000000000000000000000000000000000000456"#.into()),
    ]));
    let result = {
      let eth = EthFilter::new(&transport);

      // when
      let filter = eth.create_pending_transactions_filter().wait().unwrap();
      assert_eq!(filter.id, 0x123.into());
      filter.poll().wait()
    };

    // then
    assert_eq!(result, Ok(Some(vec![0x456.into()])));
    transport.assert_request("eth_newPendingTransactionFilter", &[]);
    transport.assert_request("eth_getFilterChanges", &[r#""0x123""#.into()]);
    transport.assert_request("eth_uninstallFilter", &[r#""0x123""#.into()]);
    transport.assert_no_more_requests();
  }
}
<|MERGE_RESOLUTION|>--- conflicted
+++ resolved
@@ -7,11 +7,7 @@
 use tokio_timer::Timer;
 use futures::{Poll, Future, Stream, stream};
 
-<<<<<<< HEAD
-use api::{Namespace};
-=======
 use api::Namespace;
->>>>>>> 5cb62a4d
 use helpers::{self, CallResult};
 use types::{Filter, H256, Log, U256};
 use {Transport, Error, rpc};
@@ -82,11 +78,7 @@
   {
     let result = Timer::default().interval(poll_interval)
       .map_err(|_| Error::Unreachable)
-<<<<<<< HEAD
       .and_then(move |_| self.poll().map(Option::unwrap_or_default))
-=======
-      .then(move |_| self.poll().map(Option::unwrap_or_default))
->>>>>>> 5cb62a4d
       .map(|res| res.into_iter().map(Ok).collect::<Vec<Result<_, Error>>>())
       .map(stream::iter)
       .flatten();
