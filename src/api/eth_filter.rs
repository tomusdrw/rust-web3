--- conflicted
+++ resolved
@@ -12,7 +12,7 @@
 use types::{Filter, H256, Log, U256};
 use {Transport, Error, rpc};
 
-<<<<<<< HEAD
+/// Waits for X consecutive confirmations that when `validate` has happened
 fn wait_for_confirmations_internal<'a, T, F, V>(transport: T, confirmations: usize, validate: &'a V)
   -> Box<Future<Item = (), Error = Error> + 'a> where
   T: 'a + Transport + Clone,
@@ -20,7 +20,7 @@
   V: 'a + Fn(&H256) -> F,
 {
   let eth = EthFilter::new(transport);
-  let result = eth.new_blocks_filter()
+  let result = eth.create_blocks_filter()
     .and_then(move |filter| {
       filter.stream(Duration::from_secs(1))
         .skip_while(move |hash| validate(hash).map(|ok| !ok))
@@ -37,6 +37,8 @@
   Box::new(result)
 }
 
+/// Waits for X consecutive confirmations that when `validate` has happened.
+/// Retired up to 3 times.
 pub fn wait_for_confirmations<'a, T, F, V>(transport: T, confirmations: usize, validate: &'a V)
   -> Box<Future<Item = (), Error = Error> + 'a> where
   T: 'a + Transport + Clone,
@@ -45,7 +47,7 @@
 {
   let retries = 3;
   let result = stream::repeat::<_, Error>(())
-    .take(3)
+    .take(retries)
     .then(move |_| wait_for_confirmations_internal(transport.clone(), confirmations, validate))
     .take(1)
     .collect()
@@ -57,9 +59,7 @@
   Box::new(result)
 }
 
-=======
 /// Specifies filter items and constructor method.
->>>>>>> 896365bc
 pub trait FilterInterface {
   /// Filter item type
   type Item;
