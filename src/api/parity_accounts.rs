use api::Namespace;
use helpers::{self, CallFuture};
use types::{Address, H256};
use Transport;

/// `Parity_Accounts` namespace
#[derive(Debug, Clone)]
pub struct ParityAccounts<T> {
    transport: T,
}

impl<T: Transport> Namespace<T> for ParityAccounts<T> {
    fn new(transport: T) -> Self
    where
        Self: Sized,
    {
        ParityAccounts { transport }
    }

    fn transport(&self) -> &T {
        &self.transport
    }
}

impl<T: Transport> ParityAccounts<T> {
<<<<<<< HEAD
    /// Imports an account from a given secret key.
=======
    /// Imports account given secret and password.
>>>>>>> 0620cd4e
    /// Returns the address of the corresponding Sk vinculated account.
    pub fn new_account_from_secret(&self, secret: &H256, pwd: &str) -> CallFuture<Address, T::Out> {
       let secret = helpers::serialize(&secret);
       let pwd = helpers::serialize(&pwd);
       CallFuture::new(
           self.transport
            .execute("parity_newAccountFromSecret", vec![secret, pwd]),
       ) 
    }
}

#[cfg(test)]
mod tests {
    use futures::Future;

    use api::Namespace;
    use rpc::Value;
    use ethereum_types::{H256, Address};

    use super::ParityAccounts;

    rpc_test! (
        ParityAccounts :   new_account_from_secret,  &H256::from("c6592108cc3577f6a2d6178bc6947b43db39057195802caa0120f26e39af4945"), "123456789"
        => "parity_newAccountFromSecret", vec![r#""0xc6592108cc3577f6a2d6178bc6947b43db39057195802caa0120f26e39af4945""#, r#""123456789""#];
        Value::String("0x9b776Baeaf3896657A9ba0db5564623B3E0173e0".into()) => Address::from("0x9b776Baeaf3896657A9ba0db5564623B3E0173e0")
    );
}<|MERGE_RESOLUTION|>--- conflicted
+++ resolved
@@ -23,11 +23,7 @@
 }
 
 impl<T: Transport> ParityAccounts<T> {
-<<<<<<< HEAD
     /// Imports an account from a given secret key.
-=======
-    /// Imports account given secret and password.
->>>>>>> 0620cd4e
     /// Returns the address of the corresponding Sk vinculated account.
     pub fn new_account_from_secret(&self, secret: &H256, pwd: &str) -> CallFuture<Address, T::Out> {
        let secret = helpers::serialize(&secret);
