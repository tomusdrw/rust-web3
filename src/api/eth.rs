//! `Eth` namespace

use api::Namespace;
use helpers::{self, CallFuture};
use types::{Address, Block, BlockId, BlockNumber, Bytes, CallRequest, H256, H520, H64, Index, SyncState, Transaction, TransactionId, TransactionReceipt, TransactionRequest, U256, Work, Filter, Log};
use Transport;

/// `Eth` namespace
#[derive(Debug, Clone)]
pub struct Eth<T> {
    transport: T,
}

impl<T: Transport> Namespace<T> for Eth<T> {
    fn new(transport: T) -> Self
    where
        Self: Sized,
    {
        Eth { transport }
    }

    fn transport(&self) -> &T {
        &self.transport
    }
}

impl<T: Transport> Eth<T> {
    /// Get list of available accounts.
    pub fn accounts(&self) -> CallFuture<Vec<Address>, T::Out> {
        CallFuture::new(self.transport.execute("eth_accounts", vec![]))
    }

    /// Get current block number
    pub fn block_number(&self) -> CallFuture<U256, T::Out> {
        CallFuture::new(self.transport.execute("eth_blockNumber", vec![]))
    }

    /// Call a constant method of contract without changing the state of the blockchain.
    pub fn call(&self, req: CallRequest, block: Option<BlockNumber>) -> CallFuture<Bytes, T::Out> {
        let req = helpers::serialize(&req);
        let block = helpers::serialize(&block.unwrap_or(BlockNumber::Latest));

        CallFuture::new(self.transport.execute("eth_call", vec![req, block]))
    }

    /// Get coinbase address
    pub fn coinbase(&self) -> CallFuture<Address, T::Out> {
        CallFuture::new(self.transport.execute("eth_coinbase", vec![]))
    }

    /// Compile LLL
    pub fn compile_lll(&self, code: String) -> CallFuture<Bytes, T::Out> {
        let code = helpers::serialize(&code);
        CallFuture::new(self.transport.execute("eth_compileLLL", vec![code]))
    }

    /// Compile Solidity
    pub fn compile_solidity(&self, code: String) -> CallFuture<Bytes, T::Out> {
        let code = helpers::serialize(&code);
        CallFuture::new(self.transport.execute("eth_compileSolidity", vec![code]))
    }

    /// Compile Serpent
    pub fn compile_serpent(&self, code: String) -> CallFuture<Bytes, T::Out> {
        let code = helpers::serialize(&code);
        CallFuture::new(self.transport.execute("eth_compileSerpent", vec![code]))
    }

    /// Call a contract without changing the state of the blockchain to estimate gas usage.
    pub fn estimate_gas(&self, req: CallRequest, block: Option<BlockNumber>) -> CallFuture<U256, T::Out> {
        let req = helpers::serialize(&req);
        let block = helpers::serialize(&block.unwrap_or(BlockNumber::Latest));

        CallFuture::new(self.transport.execute("eth_estimateGas", vec![req, block]))
    }

    /// Get current recommended gas price
    pub fn gas_price(&self) -> CallFuture<U256, T::Out> {
        CallFuture::new(self.transport.execute("eth_gasPrice", vec![]))
    }

    /// Get balance of given address
    pub fn balance(&self, address: Address, block: Option<BlockNumber>) -> CallFuture<U256, T::Out> {
        let address = helpers::serialize(&address);
        let block = helpers::serialize(&block.unwrap_or(BlockNumber::Latest));

        CallFuture::new(
            self.transport
                .execute("eth_getBalance", vec![address, block]),
        )
    }

    /// Get all logs matching a given filter object
    pub fn logs(&self, filter: Filter) -> CallFuture<Vec<Log>,T::Out> {
        let filter = helpers::serialize(&filter);
        CallFuture::new(self.transport.execute("eth_getLogs",vec![filter]))
    }

    /// Get block details with transaction hashes.
<<<<<<< HEAD
    pub fn block(&self, block: BlockId) -> CallFuture<Block<H256>, T::Out> {
=======
    pub fn block(&self, block: BlockId) -> CallResult<Option<Block<H256>>, T::Out> {
>>>>>>> 714083b2
        let include_txs = helpers::serialize(&false);

        let result = match block {
            BlockId::Hash(hash) => {
                let hash = helpers::serialize(&hash);
                self.transport
                    .execute("eth_getBlockByHash", vec![hash, include_txs])
            }
            BlockId::Number(num) => {
                let num = helpers::serialize(&num);
                self.transport
                    .execute("eth_getBlockByNumber", vec![num, include_txs])
            }
        };

        CallFuture::new(result)
    }

    /// Get block details with full transaction objects.
<<<<<<< HEAD
    pub fn block_with_txs(&self, block: BlockId) -> CallFuture<Block<Transaction>, T::Out> {
=======
    pub fn block_with_txs(&self, block: BlockId) -> CallResult<Option<Block<Transaction>>, T::Out> {
>>>>>>> 714083b2
        let include_txs = helpers::serialize(&true);

        let result = match block {
            BlockId::Hash(hash) => {
                let hash = helpers::serialize(&hash);
                self.transport
                    .execute("eth_getBlockByHash", vec![hash, include_txs])
            }
            BlockId::Number(num) => {
                let num = helpers::serialize(&num);
                self.transport
                    .execute("eth_getBlockByNumber", vec![num, include_txs])
            }
        };

        CallFuture::new(result)
    }

    /// Get number of transactions in block
    pub fn block_transaction_count(&self, block: BlockId) -> CallFuture<Option<U256>, T::Out> {
        let result = match block {
            BlockId::Hash(hash) => {
                let hash = helpers::serialize(&hash);
                self.transport
                    .execute("eth_getBlockTransactionCountByHash", vec![hash])
            }
            BlockId::Number(num) => {
                let num = helpers::serialize(&num);
                self.transport
                    .execute("eth_getBlockTransactionCountByNumber", vec![num])
            }
        };

        CallFuture::new(result)
    }

    /// Get code under given address
    pub fn code(&self, address: Address, block: Option<BlockNumber>) -> CallFuture<Bytes, T::Out> {
        let address = helpers::serialize(&address);
        let block = helpers::serialize(&block.unwrap_or(BlockNumber::Latest));

        CallFuture::new(self.transport.execute("eth_getCode", vec![address, block]))
    }

    /// Get supported compilers
    pub fn compilers(&self) -> CallFuture<Vec<String>, T::Out> {
        CallFuture::new(self.transport.execute("eth_getCompilers", vec![]))
    }

    /// Get storage entry
    pub fn storage(&self, address: Address, idx: U256, block: Option<BlockNumber>) -> CallFuture<H256, T::Out> {
        let address = helpers::serialize(&address);
        let idx = helpers::serialize(&idx);
        let block = helpers::serialize(&block.unwrap_or(BlockNumber::Latest));

        CallFuture::new(
            self.transport
                .execute("eth_getStorageAt", vec![address, idx, block]),
        )
    }

    /// Get nonce
    pub fn transaction_count(&self, address: Address, block: Option<BlockNumber>) -> CallFuture<U256, T::Out> {
        let address = helpers::serialize(&address);
        let block = helpers::serialize(&block.unwrap_or(BlockNumber::Latest));

        CallFuture::new(
            self.transport
                .execute("eth_getTransactionCount", vec![address, block]),
        )
    }

    /// Get transaction
    pub fn transaction(&self, id: TransactionId) -> CallFuture<Option<Transaction>, T::Out> {
        let result = match id {
            TransactionId::Hash(hash) => {
                let hash = helpers::serialize(&hash);
                self.transport
                    .execute("eth_getTransactionByHash", vec![hash])
            }
            TransactionId::Block(BlockId::Hash(hash), index) => {
                let hash = helpers::serialize(&hash);
                let idx = helpers::serialize(&index);
                self.transport
                    .execute("eth_getTransactionByBlockHashAndIndex", vec![hash, idx])
            }
            TransactionId::Block(BlockId::Number(number), index) => {
                let number = helpers::serialize(&number);
                let idx = helpers::serialize(&index);
                self.transport
                    .execute("eth_getTransactionByBlockNumberAndIndex", vec![number, idx])
            }
        };

        CallFuture::new(result)
    }

    /// Get transaction receipt
    pub fn transaction_receipt(&self, hash: H256) -> CallFuture<Option<TransactionReceipt>, T::Out> {
        let hash = helpers::serialize(&hash);

        CallFuture::new(
            self.transport
                .execute("eth_getTransactionReceipt", vec![hash]),
        )
    }

    /// Get uncle by block ID and uncle index -- transactions only has hashes.
    pub fn uncle(&self, block: BlockId, index: Index) -> CallFuture<Option<Block<H256>>, T::Out> {
        let index = helpers::serialize(&index);

        let result = match block {
            BlockId::Hash(hash) => {
                let hash = helpers::serialize(&hash);
                self.transport
                    .execute("eth_getUncleByBlockHashAndIndex", vec![hash, index])
            }
            BlockId::Number(num) => {
                let num = helpers::serialize(&num);
                self.transport
                    .execute("eth_getUncleByBlockNumberAndIndex", vec![num, index])
            }
        };

        CallFuture::new(result)
    }

    /// Get uncle count in block
    pub fn uncle_count(&self, block: BlockId) -> CallFuture<Option<U256>, T::Out> {
        let result = match block {
            BlockId::Hash(hash) => {
                let hash = helpers::serialize(&hash);
                self.transport
                    .execute("eth_getUncleCountByBlockHash", vec![hash])
            }
            BlockId::Number(num) => {
                let num = helpers::serialize(&num);
                self.transport
                    .execute("eth_getUncleCountByBlockNumber", vec![num])
            }
        };

        CallFuture::new(result)
    }

    /// Get work package
    pub fn work(&self) -> CallFuture<Work, T::Out> {
        CallFuture::new(self.transport.execute("eth_getWork", vec![]))
    }

    /// Get hash rate
    pub fn hashrate(&self) -> CallFuture<U256, T::Out> {
        CallFuture::new(self.transport.execute("eth_hashrate", vec![]))
    }

    /// Get mining status
    pub fn mining(&self) -> CallFuture<bool, T::Out> {
        CallFuture::new(self.transport.execute("eth_mining", vec![]))
    }

    /// Start new block filter
    pub fn new_block_filter(&self) -> CallFuture<U256, T::Out> {
        CallFuture::new(self.transport.execute("eth_newBlockFilter", vec![]))
    }

    /// Start new pending transaction filter
    pub fn new_pending_transaction_filter(&self) -> CallFuture<U256, T::Out> {
        CallFuture::new(
            self.transport
                .execute("eth_newPendingTransactionFilter", vec![]),
        )
    }

    /// Start new pending transaction filter
    pub fn protocol_version(&self) -> CallFuture<String, T::Out> {
        CallFuture::new(self.transport.execute("eth_protocolVersion", vec![]))
    }

    /// Sends a rlp-encoded signed transaction
    pub fn send_raw_transaction(&self, rlp: Bytes) -> CallFuture<H256, T::Out> {
        let rlp = helpers::serialize(&rlp);
        CallFuture::new(self.transport.execute("eth_sendRawTransaction", vec![rlp]))
    }

    /// Sends a transaction transaction
    pub fn send_transaction(&self, tx: TransactionRequest) -> CallFuture<H256, T::Out> {
        let tx = helpers::serialize(&tx);
        CallFuture::new(self.transport.execute("eth_sendTransaction", vec![tx]))
    }

    /// Signs a hash of given data
    pub fn sign(&self, address: Address, data: Bytes) -> CallFuture<H520, T::Out> {
        let address = helpers::serialize(&address);
        let data = helpers::serialize(&data);
        CallFuture::new(self.transport.execute("eth_sign", vec![address, data]))
    }

    /// Submit hashrate of external miner
    pub fn submit_hashrate(&self, rate: U256, id: H256) -> CallFuture<bool, T::Out> {
        let rate = helpers::serialize(&rate);
        let id = helpers::serialize(&id);
        CallFuture::new(self.transport.execute("eth_submitHashrate", vec![rate, id]))
    }

    /// Submit work of external miner
    pub fn submit_work(&self, nonce: H64, pow_hash: H256, mix_hash: H256) -> CallFuture<bool, T::Out> {
        let nonce = helpers::serialize(&nonce);
        let pow_hash = helpers::serialize(&pow_hash);
        let mix_hash = helpers::serialize(&mix_hash);
        CallFuture::new(
            self.transport
                .execute("eth_submitWork", vec![nonce, pow_hash, mix_hash]),
        )
    }

    /// Get syncing status
    pub fn syncing(&self) -> CallFuture<SyncState, T::Out> {
        CallFuture::new(self.transport.execute("eth_syncing", vec![]))
    }
}

#[cfg(test)]
mod tests {
    use futures::Future;

    use api::Namespace;
    use types::{Block, BlockId, BlockNumber, Bytes, CallRequest, H256, SyncInfo, SyncState, Transaction, TransactionId, TransactionReceipt, TransactionRequest, Work, FilterBuilder, Log};
    use rpc::Value;

    use super::Eth;

    // taken from RPC docs.
    const EXAMPLE_BLOCK: &'static str = r#"{
    "number": "0x1b4",
    "hash": "0x0e670ec64341771606e55d6b4ca35a1a6b75ee3d5145a99d05921026d1527331",
    "parentHash": "0x9646252be9520f6e71339a8df9c55e4d7619deeb018d2a3f2d21fc165dde5eb5",
    "sealFields": [
      "0xe04d296d2460cfb8472af2c5fd05b5a214109c25688d3704aed5484f9a7792f2",
      "0x0000000000000042"
    ],
    "sha3Uncles": "0x1dcc4de8dec75d7aab85b567b6ccd41ad312451b948a7413f0a142fd40d49347",
    "logsBloom":  "0x0e670ec64341771606e55d6b4ca35a1a6b75ee3d5145a99d05921026d15273310e670ec64341771606e55d6b4ca35a1a6b75ee3d5145a99d05921026d15273310e670ec64341771606e55d6b4ca35a1a6b75ee3d5145a99d05921026d15273310e670ec64341771606e55d6b4ca35a1a6b75ee3d5145a99d05921026d15273310e670ec64341771606e55d6b4ca35a1a6b75ee3d5145a99d05921026d15273310e670ec64341771606e55d6b4ca35a1a6b75ee3d5145a99d05921026d15273310e670ec64341771606e55d6b4ca35a1a6b75ee3d5145a99d05921026d15273310e670ec64341771606e55d6b4ca35a1a6b75ee3d5145a99d05921026d1527331",
    "transactionsRoot": "0x56e81f171bcc55a6ff8345e692c0f86e5b48e01b996cadc001622fb5e363b421",
    "receiptsRoot": "0x56e81f171bcc55a6ff8345e692c0f86e5b48e01b996cadc001622fb5e363b421",
    "stateRoot": "0xd5855eb08b3387c0af375e9cdb6acfc05eb8f519e419b874b6ff2ffda7ed1dff",
    "miner": "0x4e65fda2159562a496f9f3522f89122a3088497a",
    "difficulty": "0x27f07",
    "totalDifficulty": "0x27f07",
    "extraData": "0x0000000000000000000000000000000000000000000000000000000000000000",
    "size": "0x27f07",
    "gasLimit": "0x9f759",
    "minGasPrice": "0x9f759",
    "gasUsed": "0x9f759",
    "timestamp": "0x54e34e8e",
    "transactions": [],
    "uncles": []
  }"#;

    // taken from RPC docs, but with leading `00` added to `blockHash`
    // and `transactionHash` fields because RPC docs currently show 
    // 31-byte values in both positions (must be 32 bytes).
    const EXAMPLE_LOG: &'static str = r#"{
    "logIndex": "0x1",
    "blockNumber":"0x1b4",
    "blockHash": "0x008216c5785ac562ff41e2dcfdf5785ac562ff41e2dcfdf829c5a142f1fccd7d",
    "transactionHash":  "0x00df829c5a142f1fccd7d8216c5785ac562ff41e2dcfdf5785ac562ff41e2dcf",
    "transactionIndex": "0x0",
    "address": "0x16c5785ac562ff41e2dcfdf829c5a142f1fccd7d",
    "data":"0x0000000000000000000000000000000000000000000000000000000000000000",
    "topics": ["0x59ebeb90bc63057b6515673c3ecf9438e5058bca0f92585014eced636878c9a5"]
  }"#;

    // taken from RPC docs.
    const EXAMPLE_TX: &'static str = r#"{
    "hash": "0xc6ef2fc5426d6ad6fd9e2a26abeab0aa2411b7ab17f30a99d3cb96aed1d1055b",
    "nonce": "0x0",
    "blockHash": "0xbeab0aa2411b7ab17f30a99d3cb9c6ef2fc5426d6ad6fd9e2a26a6aed1d1055b",
    "blockNumber": "0x15df",
    "transactionIndex": "0x1",
    "from": "0x407d73d8a49eeb85d32cf465507dd71d507100c1",
    "to":   "0x85dd43d8a49eeb85d32cf465507dd71d507100c1",
    "value": "0x7f110",
    "gas": "0x7f110",
    "gasPrice": "0x09184e72a000",
    "input": "0x603880600c6000396000f300603880600c6000396000f3603880600c6000396000f360"
  }"#;

    // taken from RPC docs.
    const EXAMPLE_RECEIPT: &'static str = r#"{
    "hash": "0xb903239f8543d04b5dc1ba6579132b143087c68db1b2168786408fcbce568238",
    "index": "0x1",
    "transactionHash": "0xb903239f8543d04b5dc1ba6579132b143087c68db1b2168786408fcbce568238",
    "transactionIndex": "0x1",
    "blockNumber": "0xb",
    "blockHash": "0xc6ef2fc5426d6ad6fd9e2a26abeab0aa2411b7ab17f30a99d3cb96aed1d1055b",
    "cumulativeGasUsed": "0x33bc",
    "gasUsed": "0x4dc",
    "contractAddress": "0xb60e8dd61c5d32be8058bb8eb970870f07233155",
    "logs": []
  }"#;

    rpc_test! (
    Eth:accounts => "eth_accounts";
    Value::Array(vec![Value::String("0x0000000000000000000000000000000000000123".into())]) => vec![0x123.into()]
  );

    rpc_test! (
    Eth:block_number => "eth_blockNumber";
    Value::String("0x123".into()) => 0x123
  );

    rpc_test! (
    Eth:call, CallRequest {
      from: None, to: 0x123.into(),
      gas: None, gas_price: None,
      value: Some(0x1.into()), data: None,
    }, None
    =>
    "eth_call", vec![r#"{"to":"0x0000000000000000000000000000000000000123","value":"0x1"}"#, r#""latest""#];
    Value::String("0x010203".into()) => Bytes(vec![1, 2, 3])
  );

    rpc_test! (
    Eth:coinbase => "eth_coinbase";
    Value::String("0x0000000000000000000000000000000000000123".into()) => 0x123
  );

    rpc_test! (
    Eth:compile_lll, "code" => "eth_compileLLL", vec![r#""code""#];
    Value::String("0x0123".into()) => Bytes(vec![0x1, 0x23])
  );

    rpc_test! (
    Eth:compile_solidity, "code" => "eth_compileSolidity", vec![r#""code""#];
    Value::String("0x0123".into()) => Bytes(vec![0x1, 0x23])
  );

    rpc_test! (
    Eth:compile_serpent, "code" => "eth_compileSerpent", vec![r#""code""#];
    Value::String("0x0123".into()) => Bytes(vec![0x1, 0x23])
  );

    rpc_test! (
    Eth:estimate_gas, CallRequest {
      from: None, to: 0x123.into(),
      gas: None, gas_price: None,
      value: Some(0x1.into()), data: None,
    }, None
    =>
    "eth_estimateGas", vec![r#"{"to":"0x0000000000000000000000000000000000000123","value":"0x1"}"#, r#""latest""#];
    Value::String("0x123".into()) => 0x123
  );

    rpc_test! (
    Eth:gas_price => "eth_gasPrice";
    Value::String("0x123".into()) => 0x123
  );

    rpc_test! (
    Eth:balance, 0x123, None
    =>
    "eth_getBalance", vec![r#""0x0000000000000000000000000000000000000123""#, r#""latest""#];
    Value::String("0x123".into()) => 0x123
  );

    rpc_test! (
    Eth:logs, FilterBuilder::default().build() => "eth_getLogs", vec!["{}"];
    Value::Array(vec![::serde_json::from_str(EXAMPLE_LOG).unwrap()])
    => vec![::serde_json::from_str::<Log>(EXAMPLE_LOG).unwrap()]
  );

    rpc_test! (
    Eth:block:block_by_hash, BlockId::Hash(0x123.into())
    =>
    "eth_getBlockByHash", vec![r#""0x0000000000000000000000000000000000000000000000000000000000000123""#, r#"false"#];
    ::serde_json::from_str(EXAMPLE_BLOCK).unwrap()
    => Some(::serde_json::from_str::<Block<H256>>(EXAMPLE_BLOCK).unwrap())
  );

    rpc_test! (
    Eth:block, BlockNumber::Pending
    =>
    "eth_getBlockByNumber", vec![r#""pending""#, r#"false"#];
    ::serde_json::from_str(EXAMPLE_BLOCK).unwrap()
    => Some(::serde_json::from_str::<Block<H256>>(EXAMPLE_BLOCK).unwrap())
  );

    rpc_test! (
    Eth:block_with_txs, BlockNumber::Pending
    =>
    "eth_getBlockByNumber", vec![r#""pending""#, r#"true"#];
    ::serde_json::from_str(EXAMPLE_BLOCK).unwrap()
    => Some(::serde_json::from_str::<Block<Transaction>>(EXAMPLE_BLOCK).unwrap())
  );

    rpc_test! (
    Eth:block_transaction_count:block_tx_count_by_hash, BlockId::Hash(0x123.into())
    =>
    "eth_getBlockTransactionCountByHash", vec![r#""0x0000000000000000000000000000000000000000000000000000000000000123""#];
    Value::String("0x123".into()) => Some(0x123.into())
  );

    rpc_test! (
    Eth:block_transaction_count, BlockNumber::Pending
    =>
    "eth_getBlockTransactionCountByNumber", vec![r#""pending""#];
    Value::Null => None
  );

    rpc_test! (
    Eth:code, 0x123, Some(BlockNumber::Pending)
    =>
    "eth_getCode", vec![r#""0x0000000000000000000000000000000000000123""#, r#""pending""#];
    Value::String("0x0123".into()) => Bytes(vec![0x1, 0x23])
  );

    rpc_test! (
    Eth:compilers => "eth_getCompilers";
    Value::Array(vec![]) => vec![]
  );

    rpc_test! (
    Eth:storage, 0x123, 0x456, None
    =>
    "eth_getStorageAt", vec![
      r#""0x0000000000000000000000000000000000000123""#,
      r#""0x456""#,
      r#""latest""#
    ];
    Value::String("0x0000000000000000000000000000000000000000000000000000000000000123".into()) => 0x123
  );

    rpc_test! (
    Eth:transaction_count, 0x123, None
    =>
    "eth_getTransactionCount", vec![r#""0x0000000000000000000000000000000000000123""#, r#""latest""#];
    Value::String("0x123".into()) => 0x123
  );

    rpc_test! (
    Eth:transaction:tx_by_hash, TransactionId::Hash(0x123.into())
    =>
    "eth_getTransactionByHash", vec![r#""0x0000000000000000000000000000000000000000000000000000000000000123""#];
    ::serde_json::from_str(EXAMPLE_TX).unwrap()
    => Some(::serde_json::from_str::<Transaction>(EXAMPLE_TX).unwrap())
  );

    rpc_test! (
    Eth:transaction:tx_by_block_hash_and_index, TransactionId::Block(
      BlockId::Hash(0x123.into()),
      5.into()
    )
    =>
    "eth_getTransactionByBlockHashAndIndex", vec![r#""0x0000000000000000000000000000000000000000000000000000000000000123""#, r#""0x5""#];
    Value::Null => None
  );

    rpc_test! (
    Eth:transaction:tx_by_block_no_and_index, TransactionId::Block(
      BlockNumber::Pending.into(),
      5.into()
    )
    =>
    "eth_getTransactionByBlockNumberAndIndex", vec![r#""pending""#, r#""0x5""#];
    ::serde_json::from_str(EXAMPLE_TX).unwrap()
    => Some(::serde_json::from_str::<Transaction>(EXAMPLE_TX).unwrap())
  );

    rpc_test! (
    Eth:transaction_receipt, 0x123
    =>
    "eth_getTransactionReceipt", vec![r#""0x0000000000000000000000000000000000000000000000000000000000000123""#];
    ::serde_json::from_str(EXAMPLE_RECEIPT).unwrap()
    => Some(::serde_json::from_str::<TransactionReceipt>(EXAMPLE_RECEIPT).unwrap())
  );

    rpc_test! (
    Eth:uncle:uncle_by_hash, BlockId::Hash(0x123.into()), 5
    =>
    "eth_getUncleByBlockHashAndIndex", vec![r#""0x0000000000000000000000000000000000000000000000000000000000000123""#, r#""0x5""#];
    ::serde_json::from_str(EXAMPLE_BLOCK).unwrap()
    => Some(::serde_json::from_str::<Block<H256>>(EXAMPLE_BLOCK).unwrap())
  );

    rpc_test! (
    Eth:uncle:uncle_by_no, BlockNumber::Earliest, 5
    =>
    "eth_getUncleByBlockNumberAndIndex", vec![r#""earliest""#, r#""0x5""#];
    Value::Null => None
  );

    rpc_test! (
    Eth:uncle_count:uncle_count_by_hash, BlockId::Hash(0x123.into())
    =>
    "eth_getUncleCountByBlockHash", vec![r#""0x0000000000000000000000000000000000000000000000000000000000000123""#];
    Value::String("0x123".into())=> Some(0x123.into())
  );

    rpc_test! (
    Eth:uncle_count:uncle_count_by_no, BlockNumber::Earliest
    =>
    "eth_getUncleCountByBlockNumber", vec![r#""earliest""#];
    Value::Null => None
  );

    rpc_test! (
    Eth:work:work_3 => "eth_getWork";
    Value::Array(vec![
      Value::String("0x0000000000000000000000000000000000000000000000000000000000000123".into()),
      Value::String("0x0000000000000000000000000000000000000000000000000000000000000456".into()),
      Value::String("0x0000000000000000000000000000000000000000000000000000000000000789".into()),
    ]) => Work {
      pow_hash: 0x123.into(),
      seed_hash: 0x456.into(),
      target: 0x789.into(),
      number: None,
    }
  );

    rpc_test! (
    Eth:work:work_4 => "eth_getWork";
    Value::Array(vec![
      Value::String("0x0000000000000000000000000000000000000000000000000000000000000123".into()),
      Value::String("0x0000000000000000000000000000000000000000000000000000000000000456".into()),
      Value::String("0x0000000000000000000000000000000000000000000000000000000000000789".into()),
      Value::Number(5.into()),
    ]) => Work {
      pow_hash: 0x123.into(),
      seed_hash: 0x456.into(),
      target: 0x789.into(),
      number: Some(5),
    }
  );

    rpc_test! (
    Eth:hashrate => "eth_hashrate";
    Value::String("0x123".into()) => 0x123
  );

    rpc_test! (
    Eth:mining => "eth_mining";
    Value::Bool(true) => true
  );

    rpc_test! (
    Eth:new_block_filter => "eth_newBlockFilter";
    Value::String("0x123".into()) => 0x123
  );
    rpc_test! (
    Eth:new_pending_transaction_filter => "eth_newPendingTransactionFilter";
    Value::String("0x123".into()) => 0x123
  );

    rpc_test! (
    Eth:protocol_version => "eth_protocolVersion";
    Value::String("0x123".into()) => "0x123"
  );

    rpc_test! (
    Eth:send_raw_transaction, Bytes(vec![1, 2, 3, 4])
    =>
    "eth_sendRawTransaction", vec![r#""0x01020304""#];
    Value::String("0x0000000000000000000000000000000000000000000000000000000000000123".into()) => 0x123
  );

    rpc_test! (
    Eth:send_transaction, TransactionRequest {
      from: 0x123.into(), to: Some(0x123.into()),
      gas: None, gas_price: Some(0x1.into()),
      value: Some(0x1.into()), data: None,
      nonce: None, condition: None,
    }
    =>
    "eth_sendTransaction", vec![r#"{"from":"0x0000000000000000000000000000000000000123","gasPrice":"0x1","to":"0x0000000000000000000000000000000000000123","value":"0x1"}"#];
    Value::String("0x0000000000000000000000000000000000000000000000000000000000000123".into()) => 0x123
  );

    rpc_test! (
    Eth:sign, 0x123, Bytes(vec![1, 2, 3, 4])
    =>
    "eth_sign", vec![r#""0x0000000000000000000000000000000000000123""#, r#""0x01020304""#];
    Value::String("0x0000000000000000000000000000000000000000000000000000000000000000000000000000000000000000000000000000000000000000000000000000000123".into()) => 0x123
  );

    rpc_test! (
    Eth:submit_hashrate, 0x123, 0x456
    =>
    "eth_submitHashrate", vec![r#""0x123""#, r#""0x0000000000000000000000000000000000000000000000000000000000000456""#];
    Value::Bool(true) => true
  );

    rpc_test! (
    Eth:submit_work, 0x123, 0x456, 0x789
    =>
    "eth_submitWork", vec![r#""0x0000000000000123""#, r#""0x0000000000000000000000000000000000000000000000000000000000000456""#, r#""0x0000000000000000000000000000000000000000000000000000000000000789""#];
    Value::Bool(true) => true
  );

    rpc_test! (
    Eth:syncing:syncing => "eth_syncing";
    json!({"startingBlock": "0x384","currentBlock": "0x386","highestBlock": "0x454"}) => SyncState::Syncing(SyncInfo { starting_block: 0x384.into(), current_block: 0x386.into(), highest_block: 0x454.into()})
  );

    rpc_test! {
      Eth:syncing:not_syncing => "eth_syncing";
      Value::Bool(false) => SyncState::NotSyncing
    }
}<|MERGE_RESOLUTION|>--- conflicted
+++ resolved
@@ -97,11 +97,7 @@
     }
 
     /// Get block details with transaction hashes.
-<<<<<<< HEAD
-    pub fn block(&self, block: BlockId) -> CallFuture<Block<H256>, T::Out> {
-=======
-    pub fn block(&self, block: BlockId) -> CallResult<Option<Block<H256>>, T::Out> {
->>>>>>> 714083b2
+    pub fn block(&self, block: BlockId) -> CallFuture<Option<Block<H256>>, T::Out> {
         let include_txs = helpers::serialize(&false);
 
         let result = match block {
@@ -121,11 +117,7 @@
     }
 
     /// Get block details with full transaction objects.
-<<<<<<< HEAD
-    pub fn block_with_txs(&self, block: BlockId) -> CallFuture<Block<Transaction>, T::Out> {
-=======
-    pub fn block_with_txs(&self, block: BlockId) -> CallResult<Option<Block<Transaction>>, T::Out> {
->>>>>>> 714083b2
+    pub fn block_with_txs(&self, block: BlockId) -> CallFuture<Option<Block<Transaction>>, T::Out> {
         let include_txs = helpers::serialize(&true);
 
         let result = match block {
