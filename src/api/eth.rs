--- conflicted
+++ resolved
@@ -355,13 +355,8 @@
     use crate::api::Namespace;
     use crate::rpc::Value;
     use crate::types::{
-<<<<<<< HEAD
-        Address, Block, BlockId, BlockNumber, CallRequest, FilterBuilder, Log, SyncInfo, SyncState, Transaction,
-        TransactionId, TransactionReceipt, TransactionRequest, Work, H256, H520, H64,
-=======
-        Address, Block, BlockHeader, BlockId, BlockNumber, Bytes, CallRequest, FilterBuilder, Log, SyncInfo, SyncState,
+        Address, Block, BlockHeader, BlockId, BlockNumber, CallRequest, FilterBuilder, Log, SyncInfo, SyncState,
         Transaction, TransactionId, TransactionReceipt, TransactionRequest, Work, H256, H520, H64,
->>>>>>> 3ba56575
     };
 
     use super::Eth;
