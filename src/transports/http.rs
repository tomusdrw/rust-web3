--- conflicted
+++ resolved
@@ -97,14 +97,7 @@
     Ok(Http {
       id: Default::default(),
       url: url.parse()?,
-<<<<<<< HEAD
-      // TODO [ToDr] This may lock down the event loop
-      // if the queue is full and you send another request
-      // from the event loop.
-      write_sender: Mutex::new(write_sender.wait()),
-=======
       write_sender,
->>>>>>> 548397af
     })
   }
 
